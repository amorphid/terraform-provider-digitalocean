---
layout: "digitalocean"
page_title: "DigitalOcean: digitalocean_volume"
sidebar_current: "docs-do-resource-volume"
description: |-
  Provides a DigitalOcean volume resource.
---

# digitalocean\_volume

Provides a DigitalOcean Block Storage volume which can be attached to a Droplet in order to provide expanded storage.

## Example Usage

```hcl
resource "digitalocean_volume" "foobar" {
  region      = "nyc1"
  name        = "baz"
  size        = 100
  description = "an example volume"
}

resource "digitalocean_droplet" "foobar" {
  name       = "baz"
  size       = "s-1vcpu-1gb"
  image      = "coreos-stable"
  region     = "nyc1"
}

resource "digitalocean_volume_attachment" "foobar" {
  droplet_id = "${digitalocean_droplet.foobar.id}"
  volume_id = "${digitalocean_volume.foobar.id}"
}
```

## Argument Reference

The following arguments are supported:

* `region` - (Required) The region that the block storage volume will be created in.
* `name` - (Required) A name for the block storage volume. Must be lowercase and be composed only of numbers, letters and "-", up to a limit of 64 characters.
* `size` - (Required) The size of the block storage volume in GiB. If updated, can only be expanded.
* `description` - (Optional) A free-form text field up to a limit of 1024 bytes to describe a block storage volume.
<<<<<<< HEAD
* `filesystem_type` - (Optional) Filesystem type (`xfs` or `ext4`) for the block storage volume.
* `droplet_ids` - (Computed) A list of associated droplet ids.
=======
* `initial_filesystem_type` - (Optional) Initial filesystem type (`xfs` or `ext4`) for the block storage volume.
* `initial_filesystem_label` - (Optional) Initial filesystem label for the block storage volume.
>>>>>>> fd8f9099

## Attributes Reference

The following attributes are exported:

* `id` - The unique identifier for the block storage volume.
* `filesystem_type` - Filesystem type (`xfs` or `ext4`) for the block storage volume.
* `filesystem_label` - Filesystem label for the block storage volume.
* `droplet_ids` - A list of associated droplet ids.


## Import

Volumes can be imported using the `volume id`, e.g.

```
terraform import digitalocean_volume.volume 506f78a4-e098-11e5-ad9f-000f53306ae1
```<|MERGE_RESOLUTION|>--- conflicted
+++ resolved
@@ -41,13 +41,8 @@
 * `name` - (Required) A name for the block storage volume. Must be lowercase and be composed only of numbers, letters and "-", up to a limit of 64 characters.
 * `size` - (Required) The size of the block storage volume in GiB. If updated, can only be expanded.
 * `description` - (Optional) A free-form text field up to a limit of 1024 bytes to describe a block storage volume.
-<<<<<<< HEAD
-* `filesystem_type` - (Optional) Filesystem type (`xfs` or `ext4`) for the block storage volume.
-* `droplet_ids` - (Computed) A list of associated droplet ids.
-=======
 * `initial_filesystem_type` - (Optional) Initial filesystem type (`xfs` or `ext4`) for the block storage volume.
 * `initial_filesystem_label` - (Optional) Initial filesystem label for the block storage volume.
->>>>>>> fd8f9099
 
 ## Attributes Reference
 
